from __future__ import annotations

import csv, inspect, os, pstats, signal, sys, time, logging

SCRIPT_DIR = os.path.dirname(__file__) if __name__ != "__main__" else "./"
sys.path.insert(0, os.path.join(SCRIPT_DIR, "..", "..")) # models and clue is here
sys.path.insert(0, os.path.join(SCRIPT_DIR, "..")) # examples_data is here

from contextlib import nullcontext
<<<<<<< HEAD
from clue import FODESystem, LDESystem, SparsePolynomial, SparseVector, SparseRowMatrix, NumericalSubspace
from clue.linalg import OrthogonalSubspace, find_smallest_common_subspace
=======
from clue import FODESystem, LDESystem, SparsePolynomial, SparseRowMatrix, NumericalSubspace
>>>>>>> a3ca6333
from clue.simulations import apply_matrix, create_figure, merge_simulations
from cProfile import Profile
from examples_data import Example, Load_Examples_Folder
from io import TextIOBase
from matplotlib import pyplot as plt
from numpy import array, logical_or, matmul, mean, divide, zeros_like
from numpy.linalg import norm
from scipy.integrate._ivp.ivp import OdeResult
from sympy import RR

examples, executed_examples = Load_Examples_Folder(SCRIPT_DIR)
logger = logging.getLogger("clue." + __name__)
#logger.setLevel(logging.DEBUG)
class Experiment:
    def __init__(self,
                 example: Example, observable, observable_name: str = None, observable_matrix: SparseRowMatrix = None, max_perturbation: float = None,
                 x0 = None, norm_x0: float = None, norm_fx0: float = None, system: FODESystem = None, num_system: FODESystem = None, 
                 exact_lumping: LDESystem = None, size: int = None, exact_size: int = None,
                 sample_points: int = None, max_epsilon: float = None
        ):
        self.example = example; self.observable = observable; self.observable_name = observable_name
        self._observable_matrix = observable_matrix; self._max_perturbation = max_perturbation
        self._x0 = x0; self._norm_x0 = norm_x0; self._norm_fx0 = norm_fx0
        self._system = system; self._num_system = num_system; self._exact_lumping = exact_lumping; self._size = size; self._exact_size = exact_size
        self._sample_points = sample_points; self._max_epsilon = max_epsilon
        
        ## Casting observables to SparsePolynomials
        for i in range(len(self.observable)):
            if isinstance(self.observable[i], str):
                self.observable[i] = SparsePolynomial.from_string(self.observable[i], self.system.variables, domain=self.system.field)
    
    @property
    def observable_matrix(self):
        if self._observable_matrix is None:
            logger.debug(f"[Experiment # {self.example.name}] Computing {inspect.stack()[0][3]}")
            if any(not poly.is_linear() for poly in self.observable):
                raise ValueError(f"The observable is not a linear polynomial: {self.observable}")
            else:
                self._observable_matrix = SparseRowMatrix.from_vectors([poly.linear_part_as_vec() for poly in self.observable])
        return self._observable_matrix
    @property
    def max_perturbation(self):
        if self._max_perturbation is None:
            logger.debug(f"[Experiment # {self.example.name}] Computing {inspect.stack()[0][3]}")
            self._max_perturbation = 0.0
        return self._max_perturbation
    @property
    def x0(self):
        if self._x0 is None:
            logger.debug(f"[Experiment # {self.example.name}] Computing {inspect.stack()[0][3]}")
            self._x0 = array([self.system.ic.get(v,0) for v in self.system.variables])
        return self._x0
    @property
    def norm_x0(self):
        if self._norm_x0 is None:
            logger.debug(f"[Experiment # {self.example.name}] Computing {inspect.stack()[0][3]}")
            self._norm_x0 = norm(self.x0)
        return self._norm_x0
    @property
    def norm_fx0(self):
        if self._norm_fx0 is None:
            logger.debug(f"[Experiment # {self.example.name}] Computing {inspect.stack()[0][3]}")
            self._norm_fx0 = norm(self.system.derivative(...,*self.x0))
        return self._norm_fx0
    @property
    def system(self):
        if self._system is None:
            logger.debug(f"[Experiment # {self.example.name}] Computing {inspect.stack()[0][3]}")
            example = self.example
            self._system = FODESystem(file = example.path_model(), read_ic = True, parser=example.read).remove_parameters_ic()

        return self._system
    @property
    def num_system(self):
        if self._num_system is None:
            logger.debug(f"[Experiment # {self.example.name}] Computing {inspect.stack()[0][3]}")
            example = self.example
            self._num_system = FODESystem(file = example.path_model(), read_ic = True, parser=example.read, field = RR).remove_parameters_ic()

        return self._num_system
    @property
    def exact_lumping(self):
        if self._exact_lumping is None:
            logger.debug(f"[Experiment # {self.example.name}] Computing {inspect.stack()[0][3]}")
            self._exact_lumping = self.system.lumping(self.observable, method=self.example.matrix, print_system=False, print_reduction=False)
            if not self._exact_lumping.is_consistent():
                logger.error(f"[Experiment # {self.example.name}] Exact lumping NOT CONSISTENT")
        return self._exact_lumping
    @property
    def size(self):
        if self._size is None:
            logger.debug(f"[Experiment # {self.example.name}] Computing {inspect.stack()[0][3]}")
            self._size = self.system.size
        return self._size
    @property
    def exact_size(self):
        if self._exact_size is None:
            logger.debug(f"[Experiment # {self.example.name}] Computing {inspect.stack()[0][3]}")
            self._exact_size = self.exact_lumping.size
        return self._exact_size
    @property
    def sample_points(self):
        if self._sample_points is None:
            logger.debug(f"[Experiment # {self.example.name}] Computing {inspect.stack()[0][3]}")
            self._sample_points = 100
        return self._sample_points
    @property
    def max_epsilon(self):
        if self._max_epsilon is None:
            logger.debug(f"[Experiment # {self.example.name}] Computing {inspect.stack()[0][3]}")
            self._max_epsilon = self.num_system.find_maximal_threshold(
                [obs.change_base(RR) for obs in self.observable],
                self.compact_bound(), 
                self.sample_points,
                self.threshold,
                matrix_algorithm=self.example.matrix
            )[0]
        return self._max_epsilon

    def compact_bound(self):
        return self.norm_x0
    
    @classmethod
    def CSVRows(cls):
        raise NotImplementedError(f"Method 'CSVRows' not implemented for {cls}")
    
    def generate_image(self):
        raise NotImplementedError(f"Method 'generate_image' not implemented for {self.__class__}")
    
    def write_result(self, file: TextIOBase):
        raise NotImplementedError(f"Method 'write_result' not implemented for {self.__class__}")

    @classmethod
    def from_file(cls, path_to_result: str) -> tuple[ResultNumericalExample]:
        raise NotImplementedError(f"Method 'from_file' not implemented for {cls}")

    def to_csv(self) -> list:
        r'''
            Method to create a csv row for this example.

            See :func:`CSVRows` to see the columns of the CSV.
        '''
        raise NotImplementedError(f"Method 'to_csv' not implemented for {self.__class__}")

    def __repr__(self) -> str:
        extra = self._extra_repr()
<<<<<<< HEAD
        return f"{self.example.name} (r={self.example.read},m={self.example.matrix}) (C={self.compact_bound()}{'' if len(extra) == 0 else f',{extra}'}) {self.observable}"

=======
        return f"{self.example.name}[{self.observable_name}] (r={self.example.read},m={self.example.matrix}) (C={self.compact_bound()}{'' if len(extra) == 0 else f',{extra}'})"
    
>>>>>>> a3ca6333
    def _extra_repr(self) -> str:
        return ""

class ResultNumericalExample(Experiment):
<<<<<<< HEAD
    def __init__(self,
                 example: Example, observable, observable_matrix: SparseRowMatrix = None, max_perturbation : float = None,
=======
    def __init__(self, 
                 example: Example, observable, observable_name: str = None, observable_matrix: SparseRowMatrix = None, max_perturbation : float = None,
>>>>>>> a3ca6333
                 x0 = None, norm_x0: float = None, norm_fx0: float = None, percentage: float = None, epsilon: float = None, considered_epsilon: int = None,
                 system: FODESystem = None, num_system: FODESystem = None, exact_lumping: LDESystem = None, numerical_lumping: LDESystem = None,
                 size: int = None, exact_size: int = None, lumped_size: int = None,
                 t0: float = None, t1: float = None, tstep: float = None, threshold: float = None, sample_points: int = None,
                 original_simulation: OdeResult = None, numerical_simulation: OdeResult = None,
                 merged_simulation: OdeResult = None, diff_simulation: OdeResult = None,
                 time_epsilon: float = None, time_total: float = None,
                 Mxt_2: float = None, et: float = None, avg_per_err: float = None, avg_err: float = None, max_err: float = None, max_epsilon: float = None
        ):
<<<<<<< HEAD
        super().__init__(example, observable, observable_matrix, max_perturbation, x0, norm_x0, norm_fx0, system, num_system, exact_lumping, size, exact_size, sample_points, max_epsilon)

=======
        super().__init__(example, observable, observable_name, observable_matrix, max_perturbation, x0, norm_x0, norm_fx0, system, num_system, exact_lumping, size, exact_size, sample_points, max_epsilon)
        
>>>>>>> a3ca6333
        self._percentage = percentage; self._epsilon = epsilon; self._considered_epsilon = considered_epsilon
        self._numerical_lumping = numerical_lumping; self._lumped_size = lumped_size
        self._t0 = t0; self._t1 = t1; self._tstep = tstep; self._threshold = threshold
        self._original_simulation = original_simulation; self._numerical_simulation = numerical_simulation
        self._merged_simulation = merged_simulation; self._diff_simulation = diff_simulation
        self._time_epsilon = time_epsilon; self._time_total = time_total
        self._Mxt_2 = Mxt_2; self._et = et; self._avg_per_err = avg_per_err; self._avg_err = avg_err; self._max_err = max_err
        self._percentage_error = None

    ## GENERATING ATTRIBUTES IF NOT GIVEN
    @property
    def percentage(self):
        return self._percentage
    @property
    def epsilon(self):
        if self._epsilon is None:
            logger.debug(f"[RNE # {self.example.name}] Computing {inspect.stack()[0][3]}")
            if self.percentage is None:
                raise ValueError("Impossible to get the epsilon for this example")
            ctime = time.time()
            self._epsilon, self._considered_epsilon = self.num_system.find_acceptable_threshold(
                [obs.change_base(RR) for obs in self.observable], self.dev_max(), self.compact_bound(), 
                self.sample_points, self.threshold, with_tries=True, matrix_algorithm=self.example.matrix)
            self._time_epsilon = time.time()-ctime
        return self._epsilon
    @property
    def considered_epsilon(self):
        if self._considered_epsilon is None:
            logger.debug(f"[RNE # {self.example.name}] Computing {inspect.stack()[0][3]}")
            self.epsilon
            if self._considered_epsilon is None: # the epsilon was already given
                self._considered_epsilon = 1
        return self._considered_epsilon
    @property
    def numerical_lumping(self):
        if self._numerical_lumping is None:
            logger.debug(f"[RNE # {self.example.name}] Computing {inspect.stack()[0][3]}")
            if self.epsilon == 0: ## we do exact lumping with the orthogonal class
                logger.warning(f"[RNE # {self.example.name}] Requesting for numerical lumping for epsilon = 0. Returning exact lumping")
                ctime = time.time()
                self._numerical_lumping = self.exact_lumping
                self._time_total = (time.time()-ctime) + self.time_epsilon
            else:
                ## Getting current values for computing lumping
                old_subclass, old_subclass_args = self.num_system.lumping_subspace_class, self.num_system.lumping_subspace_kwds
                self.num_system.lumping_subspace_class = NumericalSubspace, {"delta" : self.epsilon}
                ## Getting numerical observable
                num_observable = [obs.change_base(RR) for obs in self.observable]
                ## Computing the lumping
                ctime = time.time()
                self._numerical_lumping = self.num_system.lumping(num_observable, method=self.example.matrix, print_system=False, print_reduction=False)
                self._time_total = (time.time()-ctime) + self.time_epsilon
                ## Restoring old values for computing lumping
                self.num_system.lumping_subspace_class = old_subclass, old_subclass_args
        return self._numerical_lumping
    @property
    def lumped_size(self):
        if self._lumped_size is None:
            logger.debug(f"[RNE # {self.example.name}] Computing {inspect.stack()[0][3]}")
            self._lumped_size = self.numerical_lumping.size
        return self._lumped_size
    @property
    def t0(self):
        return self._t0
    @property
    def t1(self):
        return self._t1
    @property
    def tstep(self):
        if self._tstep is None:
            logger.debug(f"[RNE # {self.example.name}] Computing {inspect.stack()[0][3]}")
            self._tstep = (self.t1-self.t0)/200
        return self._tstep
    @property
    def threshold(self):
        if self._threshold is None:
            logger.debug(f"[RNE # {self.example.name}] Computing {inspect.stack()[0][3]}")
            self._threshold = 1e-6
        return self._threshold
    @property
    def original_simulation(self):
        if self._original_simulation is None:
            logger.debug(f"[RNE # {self.example.name}] Computing {inspect.stack()[0][3]}")
            x0 = self.x0
            Lx0 = matmul(self.exact_lumping.lumping_matrix.to_numpy(dtype=x0.dtype), x0)
            O = SparseRowMatrix.from_vectors([self.exact_lumping._subspace.find_in(row) for row in self.observable_matrix])
            self._original_simulation = apply_matrix(
                self.exact_lumping.simulate(self.t0,self.t1,Lx0,self.tstep,method=self.example.get("sim_method", "RK45")),
                O
            )
            self._original_simulation.names = [str(obs) for obs in self.observable] if len(self.observable) > 1 else [self.observable_name]
        return self._original_simulation
    @property
    def numerical_simulation(self):
        if self._numerical_simulation is None:
            logger.debug(f"[RNE # {self.example.name}] Computing {inspect.stack()[0][3]}")
            x0 = self.x0
            Lx0 = matmul(self.numerical_lumping.lumping_matrix.to_numpy(dtype=x0.dtype), x0)
            O = SparseRowMatrix.from_vectors([self.numerical_lumping._subspace.find_in(row) for row in self.observable_matrix.change_base(self.numerical_lumping.field)])
            logger.debug(f"[RNE # {self.example.name}] {inspect.stack()[0][3]} -- Starting simulation (t0={self.t0},t1={self.t1},tstep={self.tstep})")
            self._numerical_simulation = apply_matrix(
                self.numerical_lumping.simulate(self.t0,self.t1,Lx0,self.tstep,method=self.example.get("sim_method", "RK45")),
                O
            )
            logger.debug(f"[RNE # {self.example.name}] {inspect.stack()[0][3]} -- Finished simulation")
            self._numerical_simulation.names = [
                f"{name}[{self.epsilon:.3f}{f'--{self.percentage}' if self.percentage != None else ''}]" for name in self.original_simulation.names
            ]
        return self._numerical_simulation
    @property
    def merged_simulation(self):
        if self._merged_simulation is None:
            logger.debug(f"[RNE # {self.example.name}] Computing {inspect.stack()[0][3]}")
            self._merged_simulation = merge_simulations(self.original_simulation, self.numerical_simulation)
        return self._merged_simulation
    @property
    def diff_simulation(self):
        if self._diff_simulation is None:
            logger.debug(f"[RNE # {self.example.name}] Computing {inspect.stack()[0][3]}")
            self._diff_simulation = OdeResult(**self.original_simulation)
            self.diff_simulation.y = abs(self.original_simulation.y - self.numerical_simulation.y)
        return self._diff_simulation
    @property
    def percentage_error(self):
        if self._percentage_error is None:
            logger.debug(f"[RNE # {self.example.name}] Computing {inspect.stack()[0][3]}")
            self._percentage_error = OdeResult(**self.diff_simulation)
            self._percentage_error.y = 100*divide(
                self.diff_simulation.y,
                self.original_simulation.y,
                out=zeros_like(self.diff_simulation.y), where=logical_or(self.original_simulation.y != 0, self.diff_simulation.y != 0)
            )
        return self._percentage_error
    @property
    def time_epsilon(self):
        if self._time_epsilon is None:
            logger.debug(f"[RNE # {self.example.name}] Computing {inspect.stack()[0][3]}")
            self.epsilon # guaranteeing the time is computed
            if self._time_epsilon is None: # epsilons was given
                self._time_epsilon = 0.0
        return self._time_epsilon
    @property
    def time_total(self):
        if self._time_total is None:
            logger.debug(f"[RNE # {self.example.name}] Computing {inspect.stack()[0][3]}")
            self.numerical_lumping # guaranteeing the time is computed
        return self._time_total
    @property
    def Mxt_2(self):
        if self._Mxt_2 is None:
            logger.debug(f"[RNE # {self.example.name}] Computing {inspect.stack()[0][3]}")
            self._Mxt_2 = norm(self.original_simulation.y[:,-1])
        return self._Mxt_2
    @property
    def et(self):
        if self._et is None:
            logger.debug(f"[RNE # {self.example.name}] Computing {inspect.stack()[0][3]}")
            self._et = norm(self.diff_simulation.y[:,-1])
        return self._et
    @property
    def avg_err(self):
        if self._avg_err is None:
            logger.debug(f"[RNE # {self.example.name}] Computing {inspect.stack()[0][3]}")
            self._avg_err = mean(self.diff_simulation.y)
        return self._avg_err
    @property
    def avg_per_err(self):
        if self._avg_per_err is None:
            logger.debug(f"[RNE # {self.example.name}] Computing {inspect.stack()[0][3]}")
            self._avg_per_err = mean(self.percentage_error.y)
        return self._avg_per_err
    @property
    def max_err(self):
        if self._max_err is None:
            logger.debug(f"[RNE # {self.example.name}] Computing {inspect.stack()[0][3]}")
            self._max_err = self.diff_simulation.y.max()
        return self._max_err

    ## DERIVATIVE VALUES
    def dev_max(self):
        if self.percentage is None:
            raise ValueError("Impossible to get the maximal deviation for this example")
        return self.norm_fx0*self.percentage

    @classmethod
    def CSVRows(cls):
        r'''
            The data in a CSV row is:

            1. ``modelName``: an identifier of the test, including the name of the example and any other information on the
              observable and perturbation to make it unique.
            2. ``type``: indicates if the system is polynomial or rational (or a different type)
            3. ``maxPerturbation``: a number indicating the percentage of perturbation done in the model.
            4. ``size``: original size of the model
            5. ``clum_size``: size of the exact lumped system.
            6. ``nlum_size``: size of the numerical lumping.
            7. ``et_rel``: relative error at the time horizon.
            8. ``et``: error on the observables at the time horizon.
            9. ``|M*xt|_2``: size of the observables at the time horizon.
            10. ``epsilon``: epsilon used for the numerical lumping.
            11. ``max_deviation``: maximal deviation allowed for getting the optimal epsilon.
            12. ``norm_x0``: size of the initial condition at initial time.
            13. ``compactum_bound``: size of the compactum used for computing samples for the deviation.
            14. ``norm_fx0``: size of the drift at the initial time
            15. ``max_allowed_slope``: proportion of the initial slope to be used for maximal deviation.
            16. ``avg_per_err``: average percentage error on the observables during the simulation.
            17. ``avg_err``: average error on the observables during the simulation.
            18. ``max_err``: maximal error on the observables during the simulation.
            19. ``max_epsilon``: maximal error valid for the observable.
            20. ``consideredEpsilons``: number of epsilons computed for getting the optimal threshold.
            21. ``tolerance``: tolerance used for equality of floats.
            22. ``t0``: initial time for the simulations.
            23. ``t1``: time horizon for the simulations.
            24. ``secThisEpsilon``: time spent in computing the optimal epsilon.
            25. ``secTotal``: time spent in the whole example.
        '''
        return [
            "modelName","type","maxPerturbation",
            "size","clum_size","nlum_size",
            "et_rel","et","|M*xt|_2",
            "epsilon","max_deviation","norm_x0","compactum_bound","norm_fx0","max_allowed_slope",
            "avg_per_err", "avg_err","max_err","max_epsilon",
            "consideredEpsilons","tolerance",
            "t0", "t1", "secThisEpsilon","secTotal"
        ]

    def generate_image(self):
        r'''Method that generates an image file with the simulations of self.'''
        fig = create_figure(
            [self.merged_simulation, self.diff_simulation, self.percentage_error],
            format=["-", "-", "-"],
            title=[
                f"True vs Appr. {f'[{100*self.percentage}%]' if self.percentage else ''} ({self.size} -> {self.exact_size} -> {self.lumped_size})",
                "Abs. Difference",
                "Percentual error"
            ]
        )
        fig.savefig(
            self.example.image_path(
                SCRIPT_DIR, self.example.read, self.example.matrix,
                f"{self.observable_name}#{self.percentage}" if self.percentage else f"{self.observable_name}#{self.epsilon:.3f}"
            )
        )
        plt.close()

    def write_result(self, file: TextIOBase):
        r'''Method that generates a results file with the information of this '''
        et = self.et
        Mxt_2 = self.Mxt_2
        et_rel = et/Mxt_2 if Mxt_2 > 0 else float("inf") if et > 0 else 0.0

        file.write("===============================================\n")
        file.write(f"== Observables: {self.observable_name} -> {self.observable}\n")
        file.write(f"Name of example: {self.example.name}\n")
        file.write(f"Max. perturbation: {self.max_perturbation}\n")
        file.write(f"Size of original model: {self.size}\n")
        file.write(f"Size of lumping: {self.exact_size}\n")
        file.write(f"Size of numerical lumping: {self.lumped_size}\n")
        file.write(f"Relative error at final time: {et_rel}\n")
        file.write(f"Error at final time: {et}\n")
        file.write(f"Size of observable at final time: {Mxt_2}\n")
        file.write(f"Value for epsilon for numerical lumping: {self.epsilon}\n")
        if self.percentage: file.write(f"Value for maximal deviation: {self.dev_max()}\n")
        file.write(f"Size of initial value: {self.norm_x0}\n")
        file.write(f"Size of compactum used for sampling the deviation: {self.compact_bound()}\n")
        file.write(f"Size of initial drift: {self.norm_fx0}\n")
        if self.percentage: file.write(f"Proportion of slope allowed: {self.percentage}\n")
        file.write(f"Average percentage error on simulation: {self.avg_per_err}\n")
        file.write(f"Average error on simulation: {self.avg_err}\n")
        file.write(f"Maximal error on simulation: {self.max_err}\n")
        file.write(f"Maximal epsilon for full lumping: {self.max_epsilon}\n")
        file.write(f"Number of epsilons considered: {self.considered_epsilon}\n")
        file.write(f"Tolerance used for computations: {self.threshold}\n")
        file.write(f"Initial time of simulations: {self.t0}\n")
        file.write(f"Time horizon of simulations: {self.t1}\n")
        file.write(f"Time used computing optimal epsilon: {self.time_epsilon}\n")
        file.write(f"Time used on computation: {self.time_total}\n")
        file.write("###############################################\n")

        file.flush()

    @classmethod
    def from_file(cls, path_to_result: str) -> tuple[ResultNumericalExample]:
        results = []
        try:
            with open(path_to_result, "r") as file:
                line = file.readline().strip()
                while line != "":
                    if line.startswith("==============================================="): # New example
                        #########################################################
                        ## Reading the observable
                        line = file.readline().strip()
                        if not line.startswith("== Observables: "): raise ValueError("Incorrect format in result file: observable must be specified first")
                        observable_line = line.removeprefix("== Observables: ").split(" -> ")
                        observable_name = observable_line[0].strip()
                        observable = [el.strip() for el in observable_line[1].strip().removeprefix("[").removesuffix("]").split(",")] ## This will be a list of str
                        #########################################################
                        ## Reading other information
                        line = file.readline().strip()
                        example, max_perturbation, original_size, exact_size, lumped_size = 5*[None]
                        et, Mxt_2, epsilon, norm_x0, norm_fx0, percentage = 6*[None]
                        avg_per_err, avg_err, max_err, considered_epsilons, threshold, t0, t1, time_epsilon, time_total = 9*[None]
                        while not line.startswith("###############################################"): # Until the end of example is found
                            if line == "": ## Unexpected end of file
                                raise ValueError(f"Unexpected end of file while reading {observable_name}")
                            elif line.startswith("Name of example: "):
                                example = line.removeprefix("Name of example: ")
                            elif line.startswith("Max. perturbation: "):
                                max_perturbation = line.removeprefix("Max. perturbation: ")
                            elif line.startswith("Size of original model: "):
                                original_size = line.removeprefix("Size of original model: ")
                            elif line.startswith("Size of lumping: "):
                                exact_size = line.removeprefix("Size of lumping: ")
                            elif line.startswith("Size of numerical lumping: "):
                                lumped_size = line.removeprefix("Size of numerical lumping: ")
                            elif line.startswith("Error at final time: "):
                                et = line.removeprefix("Error at final time: ")
                            elif line.startswith("Size of observable at final time: "):
                                Mxt_2 = line.removeprefix("Size of observable at final time: ")
                            elif line.startswith("Value for epsilon for numerical lumping: "):
                                epsilon = line.removeprefix("Value for epsilon for numerical lumping: ")
                            elif line.startswith("Size of initial value: "):
                                norm_x0 = line.removeprefix("Size of initial value: ")
                            elif line.startswith("Size of initial drift: "):
                                norm_fx0 = line.removeprefix("Size of initial drift: ")
                            elif line.startswith("Proportion of slope allowed: "):
                                percentage = line.removeprefix("Proportion of slope allowed: ")
                            elif line.startswith("Average percentage error on simulation: "):
                                avg_per_err = line.removeprefix("Average percentage error on simulation: ")
                            elif line.startswith("Average error on simulation: "):
                                avg_err = line.removeprefix("Average error on simulation: ")
                            elif line.startswith("Maximal error on simulation: "):
                                max_err = line.removeprefix("Maximal error on simulation: ")
                            elif line.startswith("Maximal epsilon for full lumping: "):
                                max_epsilon = line.removeprefix("Maximal epsilon for full lumping: ")
                            elif line.startswith("Number of epsilons considered: "):
                                considered_epsilons = line.removeprefix("Number of epsilons considered: ")
                            elif line.startswith("Tolerance used for computations: "):
                                threshold = line.removeprefix("Tolerance used for computations: ")
                            elif line.startswith("Initial time of simulations: "):
                                t0 = line.removeprefix("Initial time of simulations: ")
                            elif line.startswith("Time horizon of simulations: "):
                                t1 = line.removeprefix("Time horizon of simulations: ")
                            elif line.startswith("Time used computing optimal epsilon: "):
                                time_epsilon = line.removeprefix("Time used computing optimal epsilon: ")
                            elif line.startswith("Time used on computation: "):
                                time_total = line.removeprefix("Time used on computation: ")
                            else:
                                logger.debug(f"[from_file] Omitting line: {line}")
                            line = file.readline().strip()
                        ## Casting the result to their types
                        example = get_example(example)
                        def _casting(value, ttype, name, allow_none = False):
                            try:
                                return ttype(value) if ((not allow_none) or (value != None and value != "None")) else None
                            except Exception as e:
                                raise ValueError(f"Expected {ttype} for {name}: {e}")
                        max_perturbation = _casting(max_perturbation, float, "max_perturbation")
                        original_size = _casting(original_size, int, "original_size")
                        exact_size = _casting(exact_size, int, "exact_size")
                        lumped_size = _casting(lumped_size, int, "lumped_size")
                        et = _casting(et, float, "et")
                        Mxt_2 = _casting(Mxt_2, float, "Mxt_2")
                        epsilon = _casting(epsilon, float, "epsilon")
                        norm_x0 = _casting(norm_x0, float, "norm_x0")
                        norm_fx0 = _casting(norm_fx0, float, "norm_fx0")
                        percentage = _casting(percentage, float, "percentage", True)
                        avg_per_err = _casting(avg_per_err, float, "avg_per_err")
                        avg_err = _casting(avg_err, float, "avg_err")
                        max_err = _casting(max_err, float, "max_err")
                        max_epsilon = _casting(max_epsilon, float, "max_epsilon")
                        considered_epsilons = _casting(considered_epsilons, int, "considered_epsilons")
                        threshold = _casting(threshold, float, "threshold")
                        t0 = _casting(t0, float, "t0")
                        t1 = _casting(t1, float, "t1")
                        time_epsilon = _casting(time_epsilon, float, "time_epsilon", True)
                        time_total = _casting(time_total, float, "time_total")

                        ## Creating the result object
                        result = ResultNumericalExample(example, observable, observable_name=observable_name,
                            max_perturbation=max_perturbation, size=original_size, exact_size=exact_size, lumped_size=lumped_size,
                            et=et, Mxt_2 = Mxt_2, epsilon=epsilon, norm_x0=norm_x0, norm_fx0=norm_fx0,percentage=percentage,
                            avg_per_err=avg_per_err, avg_err=avg_err, max_err=max_err, max_epsilon=max_epsilon, considered_epsilon=considered_epsilons,threshold=threshold,t0=t0,t1=t1,
                            time_epsilon=time_epsilon, time_total=time_total)
                        logger.info(f"[from_file] Read case {repr(result)}")
                        results.append(result)
                    else:
                        logger.debug(f"[from_file] Omitting line: {line}")
                    line = file.readline().strip()
        except ValueError as e:
            logger.error(f"[from_file] Error while reading a file: {e}")
        return results

    def to_csv(self) -> list:
        r'''
            Method to create a csv row for this example.

            See :func:`CSVRows` to see the columns of the CSV.
        '''
        modelName = f"{self.example.name}_{self.observable_name}_{self.max_perturbation if self.max_perturbation else f'[e={self.epsilon:.3f}]'}"
        maxPerturbation = self.max_perturbation
        size = self.size
        clum_size = self.exact_size
        nlum_size = self.lumped_size
        Mxt_2 = self.Mxt_2
        et = self.et
        et_rel = et/Mxt_2 if Mxt_2 > 0 else float("inf") if et > 0 else 0.0
        epsilon = self.epsilon; max_deviation = self.dev_max() if self.percentage else None; norm_x0 = self.norm_x0; 
        compact_bound = self.compact_bound(); norm_fx0 = self.norm_fx0; max_allowed_slope = self.percentage
        avg_per_err = self.avg_per_err
        avg_err = self.avg_err
        max_err = self.max_err
        max_epsilon = self.max_epsilon
        consideredEpsilons = self.considered_epsilon; tolerance = self.threshold
        t0 = self.t0; t1 = self.t1
        secThisEpsilon = self.time_epsilon; secTotal = self.time_total

        return [
            modelName,self.example.get("out_folder", "polynomial"),maxPerturbation,
            size,clum_size,nlum_size,
            et_rel,et,Mxt_2,
            epsilon,max_deviation,norm_x0,compact_bound,norm_fx0,max_allowed_slope,
            avg_per_err,avg_err,max_err,max_epsilon,
            consideredEpsilons,tolerance,
            t0, t1, secThisEpsilon,secTotal
        ]

    def _extra_repr(self) -> str:
        return f'{100*self.percentage}% slope = {self.dev_max()}' if self.percentage else f'E={self.epsilon}'

class AnalysisExample:
    def __init__(self, example: Example, observable, threshold: float = None, mid_points: int = None ):
        self.example = example
        self.observable = observable
        self.epsilons = []
        self.sizes = []
        self.deviations = []
        self._threshold = threshold
        self._mid_points = mid_points

    @property
    def threshold(self):
        if self._threshold is None:
            logger.debug(f"[RNE # {self.example.name}] Computing {inspect.stack()[0][3]}")
            self._threshold = 1e-6
        return self._threshold
    @property
    def mid_points(self):
        if self._mid_points is None:
            logger.debug(f"[RNE # {self.example.name}] Computing {inspect.stack()[0][3]}")
            self._mid_points = 10
        return self._mid_points


    def write_result(self, file: TextIOBase):
        r'''Method that generates a results file with the information of this '''

        file.write("===============================================\n")
        file.write(f"== Observables: {self.observable}\n")
        file.write(f"Name of example: {self.example.name}\n")
        file.write(f"Epsilons: {self.epsilons}\n")
        file.write(f"Sizes: {self.sizes}\n")
        file.write(f"Deviations: {self.deviations}\n")
        file.write(f"Tolerance used for computations: {self.threshold}\n")
        # file.write(f"Time used on computation: {self.time_total}\n")
        file.write("###############################################\n")

        file.flush()


def get_example(name) -> Example:
    return examples[name]

class Timeout(object):
    def __init__(self, seconds):
        self.seconds = seconds
        self.old = None
    def __enter__(self):
        self.old = signal.signal(signal.SIGALRM, Timeout.alarm_handler)
        signal.alarm(self.seconds)
        return self
    def __exit__(self, type, value, traceback):
        signal.alarm(0)
        signal.signal(signal.SIGALRM, self.old)

    @staticmethod
    def alarm_handler(sgn, _):
        if(sgn == signal.SIGALRM):
            raise TimeoutError
        else:
            raise RuntimeError

############################################################
### SCRIPT METHODS
############################################################
def list_examples(*argv):
    r'''List examples in the folder. It allows several arguments.'''
    full = False
    type = ("polynomial", "uncertain", "rational", "sympy")
    allowed_folders = []; forbidden_folders = []; allowed_names = []; forbidden_names = []; executed = None
    i = 0
    ## Reading the arguments
    while i < len(argv): 
        if argv[i] in ("-r", "-p") and len(type) < 4:
            raise TypeError("The type for listing was already given. Check 'help' command for further information")
        if argv[i] == "-r":
            type = ("rational", "sympy"); i+= 1
        elif argv[i] == "-p":
            type = ("polynomial",); i+= 1
        elif argv[i] == "-of":
            allowed_folders.append(argv[i+1]); i += 2
        elif argv[i] == "-wf":
            forbidden_folders.append(argv[i+1]); i += 2
        elif argv[i] == "-n":
            allowed_names.append(argv[i+1]); i += 2
        elif argv[i] == "-wn":
            forbidden_names.append(argv[i+1]); i += 2
        elif argv[i] == "-e":
            if executed != None and executed != True: raise TypeError("The command for executed tests were already given.")
            executed = True; i+= 1
        elif argv[i] == "-ne":
            if executed != None and executed != False: raise TypeError("The command for executed tests were already given.")
            executed = False; i+= 1
        elif argv[i] == "-a":
            full = True; i+= 1
        else:
            raise TypeError(f"Option {argv[i]} not recognized. Check 'help' command for further information")

    ## Creating the filtering function
    filter = lambda example: (examples[example].read in type and 
                                (len(allowed_folders) == 0 or examples[example].get("out_folder",None) in allowed_folders) and
                                (len(forbidden_folders) == 0 or examples[example].get("out_folder",None) not in forbidden_folders) and
                                (len(allowed_names) == 0 or any(example.startswith(name) for name in allowed_names)) and 
                                (len(forbidden_names) == 0 or all(not example.startswith(name) for name in forbidden_names)) and
                                (executed == None or any(el[0] == example for el in executed_examples) == executed)
                                )

    ## Creating the string to be printed
    if full:
        lines = [["Example name", "Read", "Out folder"]]
        get_str = lambda example : (example.name, example.read, example.get("out_folder", ""))

        lines.extend([get_str(examples[name]) for name in examples if filter(name)])
        lines.append(["N.models", f"{len(lines)-1}", ""])
        n_elem = len(lines[0])
        max_length = [max(len(line[i]) if line[i] != None else 4 for line in lines) for i in range(n_elem)]

        lines.insert(1, [max_length[i]*"-" for i in range(n_elem)])
        lines.insert(len(lines)-1, [max_length[i]*"-" for i in range(n_elem)])

        for line in lines:
            print(" | ".join([(line[i] if line[i] != None else "None").ljust(max_length[i]) for i in range(n_elem)]))
    else:
        print(" ".join([name for name in examples if filter(name)]))

def add_examples_in_folder(*argv):
    r'''Add bunch of examples to be executed. It allows several arguments'''
    if len(argv) > 0: raise TypeError("No optional arguments for command 'compile'. See ''help'' for further information")
    logger.error("[add_examples_in_folder] Method not yet implemented")
    print_help()
    return

def compile_results(*argv):
    r'''Method to compile the results on the examples.'''
    if len(argv) > 0: raise TypeError("No optional arguments for command 'compile'. See ''help'' for further information")

    results: list[ResultNumericalExample] = []
    for example, read, matrix in executed_examples:
        logger.log(60, f"[compile_results] Compiling results for {example} with {read=} and {matrix=}...")
        results.extend(ResultNumericalExample.from_file(examples[example].results_path(SCRIPT_DIR, read, matrix)))

    with open(os.path.join(SCRIPT_DIR, "compilation.csv"), "w") as file:
        writer = csv.writer(file, delimiter=";")
        writer.writerow(ResultNumericalExample.CSVRows())
        for result in results:
            try:
                writer.writerow(result.to_csv())
            except Exception as e:
                logger.error(f"[compile_result] Error processing {repr(result)}:\n\t- {e}")

        logger.log(60, f"[compile_results] Compilation complete")

    return

def run_example(*argv):
    r'''Method that run the exact experiment over an example'''
    nargv = len(argv)
    if(nargv == 0):
        logger.error("[run_example] This script must be run with at least one argument for the name of the model")
        print_help()
        return

    ## Getting the arguments for running the example
    example = get_example(argv[0])
    read = example.read; matrix = example.matrix
    observables = example.observables
    timeout: int = example.get("timeout", 0)
    output = example.results_path(SCRIPT_DIR)
    profile: bool = None
    percentage_slope: float | list[float] = None
    epsilons: float | list[float] = None
    sample_points: int = example.get("sample_points", 50)
    threshold: float = example.get("threshold", 1e-6)
    type_example: str = example.get("type", "slope")
    t0: float = example.get("t0", 0.0); t1: float = example.get("t1", 1.0); tstep: float = example.get("tstep", None)

    ## Checking the rest of the arguments
    n = 1
    try:
        while(n < nargv  and argv[n].startswith("-")):
            if argv[n] == "-r":
                read = argv[n+1]; n += 2
            elif argv[n]  == "-m":
                matrix = argv[n+1]; n += 2
            elif argv[n] == "-t":
                try:
                    timeout = int(argv[n+1]); n += 2
                except ValueError:
                    logger.error(f"[run_example # {example.name}] The timeout argument must be an integer, but found {argv[n+1]}")
            elif argv[n] == "-o":
                output = argv[n+1]; n += 2
            elif argv[n] == "-p":
                profile = True; n += 1
            elif argv[n] == "-s": # percentage slope
                try:
                    new_s = float(argv[n+1])
                    if percentage_slope is None:
                        percentage_slope = []
                    percentage_slope.append(new_s); n+=2
                except ValueError:
                    logger.error(f"[run_example # {example.name}] The slope argument must be a float, but found {argv[n+1]}")
            elif argv[n] == "-e": # epsilons
                try:
                    new_e = float(argv[n+1])
                    if epsilons is None:
                        epsilons = []
                    epsilons.append(new_e); n+=2
                except ValueError:
                    logger.error(f"[run_example # {example.name}] The epsilon argument must be a float, but found {argv[n+1]}")
            elif argv[n] == "-sample":
                try:
                    sample_points = int(argv[n+1]); n+=2
                except ValueError:
                    logger.error(f"[run_example # {example.name}] The number of samples argument must be an integer, but found {argv[n+1]}")
            elif argv[n] == "-th":
                try:
                    threshold = float(argv[n+1]); n+=2
                except ValueError:
                    logger.error(f"[run_example # {example.name}] The threshold argument must be a float, but found {argv[n+1]}")
            elif argv[n] == "-i":
                if not argv[n+1] in ("slope", "epsilon"):
                    logger.error(f"[run_example # {example.name}] The type of input argument must be one of ['slope','epsilon'], but found {argv[n+1]}")
                else:
                    type_example = argv[n+1]; n+=2
            elif argv[n] == "-t0":
                try:
                    t0 = float(argv[n+1]); n+=2
                except ValueError:
                    logger.error(f"[run_example # {example.name}] The initial time argument must be a float, but found {argv[n+1]}")
            elif argv[n] == "-t1":
                try:
                    t1 = float(argv[n+1]); n+=2
                except ValueError:
                    logger.error(f"[run_example # {example.name}] The ending time argument must be a float, but found {argv[n+1]}")
            elif argv[n] == "-tstep":
                try:
                    tstep = float(argv[n+1]); n+=2
                except ValueError:
                    logger.error(f"[run_example # {example.name}] The time-step argument must be a float, but found {argv[n+1]}")
    except IndexError:
        logger.error("Invalid format of arguments. Check 'run' command in the help")
        return

    ## Checking arguments
    profile = example.profile_path(SCRIPT_DIR) if profile else profile
    if t1 < t0: t0,t1 = t1,t0
    tstep = (t1-t0)/200 if tstep is None else tstep
    output = sys.stdout if output == "stdout" else sys.stderr if output == "stderr" else output

    if percentage_slope != None and type_example != "slope":
        logger.warning(f"[run_example # {example.name}] Slopes provided but example is not of type 'slope'")
    if type_example == "slope":
        percentage_slope = example.get("slopes", [1.0]) if percentage_slope is None else percentage_slope
        if not isinstance(percentage_slope, (list,tuple)):
            percentage_slope = len(example.observables)*[[percentage_slope]]
        elif isinstance(percentage_slope, (list,tuple)) and any(not isinstance(el, (tuple, list)) for el in percentage_slope):
            percentage_slope = len(example.observables)*[percentage_slope]
        elif not len(percentage_slope) == len(example.observables):
            logger.error(f"[run_example # {example.name}] Slopes must be a list of length {len(example.observables)} of lists or arbitrary length")

    if epsilons != None and type_example != "epsilon":
        logger.warning(f"[run_example # {example.name}] Epsilons provided but example is not of type epsilon")
    if type_example == "epsilon":
        epsilons = example.get("epsilons", [1.0]) if epsilons is None else epsilons
        if not isinstance(epsilons, (list,tuple)):
            epsilons = len(example.observables)*[[epsilons]]
        elif isinstance(epsilons, (list,tuple)) and any(not isinstance(el, (tuple, list)) for el in epsilons):
            epsilons = len(example.observables)*[epsilons]
        elif not len(epsilons) == len(example.observables):
            logger.error(f"[run_example # {example.name}] Epsilons must be a list of length {len(example.observables)} of lists or arbitrary length")

    ## Running the requested example
    with (open(output, "w") if output not in (sys.stdout, sys.stderr) else nullcontext()) as output:
        logger.log(60, f"[run_example # {example.name}] Running example type: {type_example}")
        with Profile() if profile else nullcontext() as pr:
            if type_example == "slope":
                __run_exact(example, read, matrix, observables, timeout, output, percentage_slope,None,
                            sample_points, threshold, t0, t1, tstep)
            elif type_example == "epsilon":
                __run_exact(example, read, matrix, observables, timeout, output, None,epsilons,
                            sample_points, threshold, t0, t1, tstep)
            elif type_example == "analysis":
                __run_analysis(example,
                               # read, matrix, observables, timeout, 
                               output, 
                               # None,epsilons,
                            )
            elif type_example == "perturbed":
                __run_perturbed()
            else:
                logger.error(f"[run_example # {example.name}] The type of example is not recognized: {type_example}")

        ## Saving the profile (if requested)
        if profile:
            stats = pstats.Stats(pr)
            stats.sort_stats(pstats.SortKey.TIME)
            stats.dump_stats(filename=profile)

    return

def __run_exact(
<<<<<<< HEAD
        example: Example, read: str, matrix: str, observables: list[str], timeout: int, output: TextIOBase,
=======
        example: Example, read: str, matrix: str, observables: dict[str,list[str]], timeout: int, output: TextIOBase, 
>>>>>>> a3ca6333
        percentage_slope: list[list[float]], epsilons: list[list[float]], sample_points: int, threshold: float, t0: float, t1: float, tstep: float,
):
    ##############################################################################
    ### Reading the system
    logger.log(60, f"[run_exact # {example.name}] Reading the system both exactly and numerical")
    system = FODESystem(file=example.path_model(), read_ic = True, parser=read)
    RRsystem = FODESystem(file=example.path_model(), read_ic = True, parser=example.read, field=RR)
    logger.log(60, f"[run_exact # {example.name}] Removing the parameters of the system")
    system = system.remove_parameters_ic()
    RRsystem = RRsystem.remove_parameters_ic()

    ##############################################################################
    ### Obtaining the initial condition
    logger.log(60, f"[run_exact # {example.name}] Obtaining the initial condition from the system")
    x0 = array([float(system.ic.get(v, 0)) for v in system.variables])
    norm_x0 = norm(x0, ord=2)
    fx0 = array(RRsystem.derivative(..., *x0), dtype=x0.dtype)
    norm_fx0 = norm(fx0, ord=2)
    logger.log(60, f"[run_exact # {example.name}] Initial state of the problem: ||x_0|| = {norm_x0} -- ||f(x_0)|| = {norm_fx0}")

    ##############################################################################
    ### Building the observables from the example
    logger.log(60, f"[run_exact # {example.name}] Building observables")
    observables = {view_name : [SparsePolynomial.from_string(s, system.variables, system.field) for s in obs_set] for (view_name, obs_set) in example.observables.items()}
    observable_matrices = {view_name :SparseRowMatrix.from_vectors([obs.linear_part_as_vec() for obs in observable]) for view_name, observable in observables.items()}

    ##############################################################################
    ### Checking if there is something to execute
    if percentage_slope == None and epsilons == None:
        logger.error(f"[run_exact # {example.name}] No slopes nor epsilons are provided!!")
    num_executions = sum(len(el) for el in percentage_slope) if percentage_slope != None else sum(len(el) for el in epsilons)
    if num_executions == 0:
        logger.warning(f"[run_exact # {example.name}] No executions for this example. Finishing execution")
        return

    ##############################################################################
    ### Checking the linearity of the observables
    final_observables = {}
    for (view_name,observable) in observables.items():
        if any(not obs.is_linear() for obs in observable):
            logger.error(f"The view ({view_name}) has a non-linear input. Skipping this example.")
        else:
            final_observables[view_name] = observable
    observables = final_observables
    if len(observables) == 0:
        logger.error(f"No valid observables found for this example. Finishing execution.")
        return

    ##############################################################################
    ### Computing the exact lumping for the observables -- reusing the matrix computation
    logger.log(60, f"[run_exact # {example.name}] Computing the exact lumping for each view")
    exact_lumpings = {}
    for view_name, observable in observables.items():
        exact = system.lumping(observable, method=matrix,print_system=False,print_reduction=False)
        if not exact.is_consistent():
            logger.error(f"[run_exact # {example.name}] Exact lumping for {view_name} is NOT CONSISTENT!!")
            return
        exact_lumpings[view_name] = exact
    RRsystem._lumping_matr[example.matrix] = tuple(M.change_base(RR) for M in system._lumping_matr[matrix])

    ##############################################################################
    ### Creating the Results structures
    logger.log(60, f"[run_exact # {example.name}] Creating the result structures")
    results : list[ResultNumericalExample] = []
    for i, (view_name, observable) in enumerate(observables.items()):
        O = observable_matrices[view_name]; exact_lumping = exact_lumpings[view_name]
        kwds = {"observable_matrix": O, "x0": x0, "norm_x0": norm_x0, "norm_fx0": norm_fx0,
                "system": system, "num_system": RRsystem, "exact_lumping": exact_lumping,
                "t0": t0, "t1": t1, "tstep": tstep, "threshold": threshold, "sample_points": sample_points}
        if percentage_slope != None:
            for percentage in percentage_slope[i]:
                kwds["percentage"] = percentage
                results.append(ResultNumericalExample(example, observable, view_name, **kwds))
        elif epsilons != None:
            kwds["considered_epsilon"] = 1
            for epsilon in epsilons[i]:
                kwds["epsilon"] = epsilon
                results.append(ResultNumericalExample(example, observable, view_name, **kwds))


    ##############################################################################
    ### Creating the Results structures
    logger.log(60, f"[run_exact # {example.name}] Running each of the cases")
    for result in results:
        logger.log(60, f"[run_exact # {example.name}] Computing (if needed) epsilon for \n\t{repr(result)}")
        try:
            with Timeout(timeout):
                result.epsilon
        except TimeoutError:
            logger.error(f"[run_exact # {example.name}] Timeout of {timeout} reached while computing optimal epsilon for \n\t{repr(result)}. Trying next.")
            continue
        logger.log(60, f"[run_exact # {example.name}] Computing numerical lumping for \n\t{repr(result)}")
        try:
            with Timeout(timeout):
                result.numerical_lumping
        except TimeoutError:
            logger.error(f"[run_exact # {example.name}] Timeout of {timeout} reached while computing numerical lumping for \n\t{repr(result)}. Trying next.")
            continue

        logger.log(60, f"[run_exact # {example.name}] Generating output for \n\t{repr(result)}")
        result.write_result(output)
        logger.log(60, f"[run_exact # {example.name}] Generating images for \n\t{repr(result)}")
        result.generate_image()
        logger.log(60, f"[run_exact # {example.name}] Finished execution for \n\t{repr(result)}")

def __run_analysis(example: Example,
                   # read: str, matrix: str, observables: list[str], timeout: float, 
                   output: TextIOBase,
                            num_points: int = 1000, threshold: float = 1e-6,
                   mid_points: int = 5,
                   # t0: float, t1: float, tstep: float
                   ):

    logger.info(f"[analysis_epsilon # {example.name}] Starting epsilon analysis for {example.name}")
    system = FODESystem(file=example.path_model(), read_ic = True, parser=example.read).remove_parameters_ic()
    RRsystem = FODESystem(
        file=example.path_model(), read_ic = True, parser=example.read, field = RR).remove_parameters_ic()
    x0 = array([float(RRsystem.ic.get(v, 0)) for v in RRsystem.variables])
    norm_x0 = norm(x0, ord=2)

    ## Creating the matrices for lumping
    logger.info(f"[analysis_epsilon # {example.name}] Building matrices for lumping...")
    system.construct_matrices(example.matrix)
    RRsystem._lumping_matr.update({k: tuple([M.change_base(RR) for M in v]) for (k,v) in system._lumping_matr.items()})

    ## Processing observables
    logger.info(f"[analysis_epsilon # {example.name}] Building observables...")
    observables = [[SparsePolynomial.from_string(obs, RRsystem.variables, RRsystem.field) for obs in observable] for observable in example.observables]
    ORR = [tuple([obs.linear_part_as_vec().change_base(RR) for obs in observable]) for observable in observables]

    ## Processing the bound for sampling 
    logger.info(f"[analysis_epsilon # {example.name}] Processing bound for sampling...")
    bound = RRsystem._FODESystem__process_bound(norm_x0, threshold)

    ## Gathering data
    all_data = []
    for observable, O in zip(observables, ORR):
        logger.info(f"[analysis_epsilon # {example.name}] Computing data for {observable}...")
        if any(not poly.is_linear() for poly in observable):
            logger.info(f"[analysis_epsilon # {example.name}] {observable} is not linear. It will be skipped.")
            continue
        max_epsilon, max_deviation = RRsystem.find_maximal_threshold(observable, bound, num_points, threshold, matrix_algorithm=example.matrix);
        result = AnalysisExample(example, observable,threshold=threshold, mid_points = mid_points)
        # result.threshold = threshold
        # result.mid_points = mid_points
        eps_vs_devs = []

        ## First iteration is the exact lumping
        subspace = find_smallest_common_subspace(system.construct_matrices(example.matrix), tuple(M.change_base(system.field) for M in O), OrthogonalSubspace)
        deviation = RRsystem._deviation(subspace, bound, num_points)
        result.epsilons.append(0.0)
        result.sizes.append(subspace.dim())
        result.deviations.append(deviation)
        print(result.epsilons, result.sizes, result.deviations)
        eps_vs_devs.append((0.0, deviation, subspace))

        ## Other iterations use the numerical lumping
        for i in range(1,mid_points+1):
            epsilon = max_epsilon * (i/(mid_points-1))
            subspace = find_smallest_common_subspace(RRsystem.construct_matrices(example.matrix), O, NumericalSubspace, delta=epsilon)
            deviation = RRsystem._deviation(subspace, bound, num_points)
            result.epsilons.append(epsilon)
            result.sizes.append(subspace.dim())
            result.deviations.append(deviation)
            eps_vs_devs.append((epsilon, deviation, subspace))
        all_data.append([eps_vs_devs, max(el[1] for el in eps_vs_devs), (system.size, eps_vs_devs[0][2].dim())])

    result.write_result(output)
    # print(result.epsilons, result.sizes, result.deviations)
    # print(all_data)
    ## Generating graphics
    # logger.info(f"[analysis_epsilon # {example.name}] Generating graphics...")
    # graphs, titles = [], []
    # for obs, (eps_vs_devs, mdev, (osize,lsize)) in zip(example.observables, all_data):
        # x_axis = array([el[0] for el in eps_vs_devs])
        # data = array([[el[1]/mdev if mdev != 0 else 0, el[2].dim()] for el in eps_vs_devs]).transpose()
        # graphs.append(OdeResult(t=x_axis, y=data, success=True, names=["deviation", "(num size)/(exact size)"]))
        # titles.append(f"Lumping evolution for {str(obs) if len(str(obs)) < 100 else 'something'} ({osize}->{lsize})")

    # # fig = create_figure(graphs, title=titles)

    # logger.info(f"[analysis_epsilon # {example.name}] Finished execution for {example.name}")
    # return all_data
    # logger.error("NotImplementedError: The analysis of different epsilons is not implemented")
    # return

def __run_perturbed():
    logger.error("NotImplementedError: The example of perturbed models is not implemented")
    return

def print_help():
    print(
        "--------------------------------------------------------------------------------------------------------------------------\n"
        "--------------------------------------------------------------------------------------------------------------------------\n"
        "HELP FOR numerical_example SCRIPT\n\n"
        "The following commands are available in this script:\n"
        "--------------------------------------------------------------------------------------------------------------------------\n"
        "\tpython3 numerical_example.py list [-r|-p|-u] [-of ()]* [-wf ()]* [-n ()]* [-wn ()]* [-e|-ne] [-a]\n"
        "will list all the available examples, where the options mean:\n"
        "  * -r : only rational examples will be shown (i.e., have 'read' either 'rational' or 'sympy').\n"
        "  * -p : only polynomial examples will be shown (i.e., have 'read' as 'polynomial')\n"
        "  * -u : only uncertain examples will be shown (i.e., have 'read' as 'uncertain')\n"
        "  * -of : only examples with given out_folder will be shown. Several of these are allowed\n"
        "  * -wf : only examples without given out_folder will be shown. Several of these are allowed\n"
        "  * -n : only examples starting with given names are shown. Several of these are allowed\n"
        "  * -wn : only examples that do not start with given names are shown. Several of these are allowed\n"
        "  * -ne : only not executed models will be returned\n"
        "  * -e : only executed models will be returned\n"
        "  * -a : a detailed description of the examples will be shown\n"
        "If no option is provided, all examples will be shown.\n"
        "--------------------------------------------------------------------------------------------------------------------------\n"
        "\tpython3 numerical_example.py add\n"
        "NOT YET IMPLEMENTED --> nothing is done\n"
        "--------------------------------------------------------------------------------------------------------------------------\n"
        "\tpython3 numerical_example.py compile\n"
        "will compile all the results from the defined examples in 'data.json' to a CSV. No arguments are allowed.\n"
        "--------------------------------------------------------------------------------------------------------------------------\n"
        "\tpython3 clue_example.py run <<example>> [-r ()] [-m ()] [-t ()] [-o ()] [-p ()] [-i ()] [-s ()]* [-sample ()] \n"
        "\t                                        [-th ()] [-t0 ()] [-t1 ()] [-tstep ()]\n"
        "executes the given example with the given arguments, where the options mean:\n"
        "  * -r     : defines the reading algorithm for the given example. Only 'polynomial', 'rational' and 'sympy' are allowed.\n"
        "  * -m     : defines the algorithm to compute matrices for lumping. Only 'polynomial', 'rational' and 'auto_diff' are allowed.\n\n"
        "  * -t     : defines a timeout for parts of the execution. Must be a float.\n"
        "  * -o     : defines an output file for saving the result of the example. It must be a valid PATH or 'stdout' or 'stderr'.\n"
        "  * -p     : defines whether a profile will be saved for this execution.\n"
        "  * -i     : defines the type of example to be executed. It can be 'slope', 'epsilon' or 'perturbed'.\n"
        "  * -s     : defines the argument of slopes (for examples of type 'slope'). Several can be given and must be always floats.\n"
        "  * -sample: defines number of samples used to compute deviation of systems.\n"
        "  * -th    : defines a threshold to compare floats to be equal. Must be a float.\n"
        "  * -t0    : defines the initial time for simulations. Must be a float\n"
        "  * -t1    : defines the time horizon for simulations. Must be a float.\n"
        "  * -tstep : defines time steps for simulations. Must be a float.\n"
        "--------------------------------------------------------------------------------------------------------------------------\n"
        "--------------------------------------------------------------------------------------------------------------------------\n"
        )

if __name__ == "__main__":
    try:
        if len(sys.argv) > 1 and sys.argv[1] == "list":
            list_examples(*sys.argv[2:])
        elif len(sys.argv) > 1 and sys.argv[1] == "add":
            add_examples_in_folder(*sys.argv[2:])
        elif len(sys.argv) > 1 and sys.argv[1] == "compile":
            compile_results(*sys.argv[2:])
        elif len(sys.argv) > 1 and sys.argv[1] == "run":
            run_example(*sys.argv[2:])
        else:
            print_help()
    except KeyboardInterrupt:
        logger.error(f"[numerical_example] Process interrupt by user.")
    sys.exit(0)<|MERGE_RESOLUTION|>--- conflicted
+++ resolved
@@ -7,12 +7,8 @@
 sys.path.insert(0, os.path.join(SCRIPT_DIR, "..")) # examples_data is here
 
 from contextlib import nullcontext
-<<<<<<< HEAD
 from clue import FODESystem, LDESystem, SparsePolynomial, SparseVector, SparseRowMatrix, NumericalSubspace
 from clue.linalg import OrthogonalSubspace, find_smallest_common_subspace
-=======
-from clue import FODESystem, LDESystem, SparsePolynomial, SparseRowMatrix, NumericalSubspace
->>>>>>> a3ca6333
 from clue.simulations import apply_matrix, create_figure, merge_simulations
 from cProfile import Profile
 from examples_data import Example, Load_Examples_Folder
@@ -159,24 +155,14 @@
 
     def __repr__(self) -> str:
         extra = self._extra_repr()
-<<<<<<< HEAD
-        return f"{self.example.name} (r={self.example.read},m={self.example.matrix}) (C={self.compact_bound()}{'' if len(extra) == 0 else f',{extra}'}) {self.observable}"
-
-=======
         return f"{self.example.name}[{self.observable_name}] (r={self.example.read},m={self.example.matrix}) (C={self.compact_bound()}{'' if len(extra) == 0 else f',{extra}'})"
     
->>>>>>> a3ca6333
     def _extra_repr(self) -> str:
         return ""
 
 class ResultNumericalExample(Experiment):
-<<<<<<< HEAD
-    def __init__(self,
-                 example: Example, observable, observable_matrix: SparseRowMatrix = None, max_perturbation : float = None,
-=======
     def __init__(self, 
                  example: Example, observable, observable_name: str = None, observable_matrix: SparseRowMatrix = None, max_perturbation : float = None,
->>>>>>> a3ca6333
                  x0 = None, norm_x0: float = None, norm_fx0: float = None, percentage: float = None, epsilon: float = None, considered_epsilon: int = None,
                  system: FODESystem = None, num_system: FODESystem = None, exact_lumping: LDESystem = None, numerical_lumping: LDESystem = None,
                  size: int = None, exact_size: int = None, lumped_size: int = None,
@@ -186,13 +172,7 @@
                  time_epsilon: float = None, time_total: float = None,
                  Mxt_2: float = None, et: float = None, avg_per_err: float = None, avg_err: float = None, max_err: float = None, max_epsilon: float = None
         ):
-<<<<<<< HEAD
-        super().__init__(example, observable, observable_matrix, max_perturbation, x0, norm_x0, norm_fx0, system, num_system, exact_lumping, size, exact_size, sample_points, max_epsilon)
-
-=======
         super().__init__(example, observable, observable_name, observable_matrix, max_perturbation, x0, norm_x0, norm_fx0, system, num_system, exact_lumping, size, exact_size, sample_points, max_epsilon)
-        
->>>>>>> a3ca6333
         self._percentage = percentage; self._epsilon = epsilon; self._considered_epsilon = considered_epsilon
         self._numerical_lumping = numerical_lumping; self._lumped_size = lumped_size
         self._t0 = t0; self._t1 = t1; self._tstep = tstep; self._threshold = threshold
@@ -924,11 +904,7 @@
     return
 
 def __run_exact(
-<<<<<<< HEAD
-        example: Example, read: str, matrix: str, observables: list[str], timeout: int, output: TextIOBase,
-=======
         example: Example, read: str, matrix: str, observables: dict[str,list[str]], timeout: int, output: TextIOBase, 
->>>>>>> a3ca6333
         percentage_slope: list[list[float]], epsilons: list[list[float]], sample_points: int, threshold: float, t0: float, t1: float, tstep: float,
 ):
     ##############################################################################
