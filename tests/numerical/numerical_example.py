--- conflicted
+++ resolved
@@ -918,12 +918,7 @@
                 __run_analysis(example,
                                read, matrix, observables, timeout, 
                                output, 
-<<<<<<< HEAD
-                               num_points=sample_points, threshold=threshold
-                               )
-=======
                                sample_points,threshold) # mid_points set to default (20)
->>>>>>> 73331696
             elif type_example == "perturbed":
                 __run_perturbed()
             else:
