# Directory configuration files
.directory
.vscode

# Byte-compiled / optimized / DLL files
__pycache__/
*.py[cod]
*$py.class

# Distribution / packaging
.Python
env/
build/
develop-eggs/
dist/
downloads/
eggs/
.eggs/
lib/
lib64/
parts/
sdist/
var/
*.egg-info/
.installed.cfg
*.egg

# PyInstaller
#  Usually these files are written by a python script from a template
#  before PyInstaller builds the exe, so as to inject date/other infos into it.
*.manifest
*.spec

# Installer logs
pip-log.txt
pip-delete-this-directory.txt

# Unit test / coverage reports
htmlcov/
.tox/
.coverage
.coverage.*
.cache
nosetests.xml
coverage.xml
*,cover
.hypothesis/

# Sphinx documentation
docs/_build/

# PyBuilder
target/

# IPython Notebook
.ipynb_checkpoints

# pyenv
.python-version

# dotenv
.env

# virtualenv
venv/
ENV/

# GH-Pages and LOG
/gh-pages
/log

docs/_sources

# Tests files of repository
*.qpy
*.npy
*.example.txt
*.clue
*.prf
*.log
*.png

<<<<<<< HEAD
*.qasm
*.tex

papers/quantum/packages
papers/quantum/*.zip
=======
# Temporal gitignore
tests/quantum
>>>>>>> c28ec161
<|MERGE_RESOLUTION|>--- conflicted
+++ resolved
@@ -80,13 +80,8 @@
 *.log
 *.png
 
-<<<<<<< HEAD
 *.qasm
 *.tex
 
 papers/quantum/packages
-papers/quantum/*.zip
-=======
-# Temporal gitignore
-tests/quantum
->>>>>>> c28ec161
+papers/quantum/*.zip