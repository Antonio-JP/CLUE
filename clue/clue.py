--- conflicted
+++ resolved
@@ -2403,15 +2403,8 @@
                     if row.nonzero_count():
                         rows.append(row)
             logger.debug(f"[find_maximal_threshold] Need to check {len(rows)} vectors")
-<<<<<<< HEAD
             logger.debug(f"[find_maximal_threshold] Maximal norm of the rows: {max([el.norm() for el in rows], default=0)}")
             logger.debug(f"[find_maximal_threshold] Dimension of the subspace: {subspace.dim()}")
-=======
-            logger.debug(f"[find_maximal_threshold] Orig. max. norm {math.sqrt(max(r.inner_product(r) for r in rows))}")
-            logger.debug(
-                f"[find_maximal_threshold] Dimension of the subspace: {subspace.dim()}"
-            )
->>>>>>> c28ec161
             ## vectors to check
             if len(rows) == 0:
                 self.__cache_thresholds[key] = (
@@ -2419,19 +2412,11 @@
                 )  # arbitrary epsilon  due to already a lumping
             else:
                 for row in rows:
-<<<<<<< HEAD
-                    row.reduce(-self.field.one, row.apply_matrix(subspace.projector))
-                logger.debug("[find_maximal_threshold] Computing maximal norm")
-                epsilon = max(el.norm() for el in rows)
-                self.__cache_thresholds[key] = epsilon#, deviation
-        
-=======
                     row.reduce(-self.field.one, row.apply_matrix(subspace.projector)) # r - Pr
                 epsilon = math.sqrt(max(el.inner_product(el) for el in rows))
                 logger.debug(f"[find_maximal_threshold] Computed maximal epsilon: {epsilon}")
                 self.__cache_thresholds[key] = epsilon
 
->>>>>>> c28ec161
         return self.__cache_thresholds[key]
 
     def find_next_reduction(
@@ -3066,7 +3051,7 @@
         logger.debug(
             f"[_lumping] -> Found the lumping subspace in {time.time()-start}s"
         )
-        if self.size == len(lumped_rhs):
+        if self.size == lumping_subspace.dim():
             logger.warning(f"[lumping] lumped size ({len(lumped_rhs)}) and original size ({self.size}) are the same.")
             lumped_rhs = LDESystem(self.equations, self.observables, self.variables, self.ic, self.name, 
                                    {v : SparsePolynomial.variable(v, self.variables, self.field) for v in self.variables}, self, 
