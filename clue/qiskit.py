r'''
    Module implementing a type of dynamical systems that are based on Quantum Circuits

    This module is somehow a parser that allows to create a dynamical system from 
    the unitary matrix that defines a quantum circuit. This uses the interface by 
    :mod:`qiskit` that allows to manipulate these circuits and generate the 
    corresponding unitary matrices.
'''

from __future__ import annotations

from collections.abc import Sequence
from itertools import chain, product
from functools import lru_cache, reduce
from math import ceil, log2
from numpy import array, matmul, block, cdouble, asarray, sqrt, kron, eye, outer, ones, zeros, exp, pi, arange
from numpy.linalg import inv, matrix_power
from numpy.random import rand
from qiskit import execute, QuantumCircuit, Aer
from sympy import CC

from .clue import FODESystem
from .linalg import NumericalSubspace
from .rational_function import SparsePolynomial

class DS_QuantumCircuit(FODESystem):
    BACKEND = Aer.get_backend("unitary_simulator")

    def __init__(self, unitary, **kwds):
        nbits = int(log2(unitary.shape[0]))
        if 2**nbits != unitary.shape[0]:
            raise ValueError("The unitary matrix is not of size 2^N")
        variables = [f"Q_{f'{i:b}'.rjust(nbits, '0')}" for i in range(2**nbits)]
        nvariables = 2**nbits
        matr = asarray(unitary)
        equations = [SparsePolynomial.from_vector(matr[i], variables, CC) for i in range(nvariables)]
        
        super().__init__(
            equations, variables=variables, 
            name=kwds.pop("name", "quantum circuit"), 
            lumping_subspace=kwds.pop("lumping_subspace", NumericalSubspace), 
            lumping_subspace_kwds=kwds
        )

    @staticmethod
    def from_qasm_file(path: str, **kwds) -> DS_QuantumCircuit:
        circuit = QuantumCircuit.from_qasm_file(path)
        job = execute(circuit, DS_QuantumCircuit.BACKEND, shots=kwds.pop("shots", 8192))
        unitary = job.result().get_unitary(circuit)

        return DS_QuantumCircuit(unitary, name=circuit.name, **kwds)

###########################################################################
### Building circuit matrices from diagrams
###
### In this part of the file we provide several methods that allow to take 
### numpy matrices that describes part of a quantum circuit and recombines
### them to get a final quantum circuit described with its unitary matrix.
###########################################################################
# Numerical threshold for checking equality
numerical_threshold = 1e-10

def compare(a, b, precision=10):
    r'''Method to compare up to a precision. If the difference or the "all" return an error, we return "False"'''
    try:
        return ((a-b).round(precision) == 0).all()
    except:
        return False

# Methods to manipulate state and to measure a quantum state
def inner_product(v, w):
    r'''Method for inner or scalar product of two elements with complex elements'''
    return matmul(v, w.transpose().conjugate())

def measure(v):
    r'''
        Method to measure a quantum state.

        Given a vector representing a quantum state in terms of a basis of states, this method measures 
        the state within `v` where the probabilities of ending up in a basis state is given by the squared
        modulus of the coefficients of `v`.
    '''
    if len(v.shape) != 1:
        raise TypeError("Only a state can be measured")
    if inner_product(v,v) - 1 > numerical_threshold:
        raise ValueError("The state is not well defined") 
    
    val = rand()
    val -= v[0]*v[0].conjugate(); i = 0
    while val > 0:
        i += 1
        val -= v[i]*v[i].conjugate()

    return i

def is_unitary(U):
    r'''Method that checks if a matrix is unitary or not'''
    return ((matmul(U, U.transpose().conjugate()) - eye(U.shape[0])) < numerical_threshold).all()


# Gates for 1 q-bit
Hadamard = (1/sqrt(2))*array([[1,1],[1,-1]], dtype=cdouble)
PauliX = array([[0,1],[1,0]], dtype=cdouble); qbit_plus = PauliX
PauliY = array([[0,-1j],[1j,0]], dtype=cdouble)
PauliZ = array([[1,0],[0,-1]], dtype=cdouble)
Phase = array([[1,0],[0,1j]], dtype=cdouble)

@lru_cache(maxsize=10)
def Rot(k: int):
    r'''
        Rotation map
        
        Examples::

            >>> compare(Rot(1), PauliZ)
            True
            >>> Rot(2).round(15)
            array([[1.+0.j, 0.+0.j],
                   [0.+0.j, 0.+1.j]])


    '''
    return array([[1, 0], [0, exp(2j*pi / (2**k))]], dtype=cdouble)

@lru_cache(maxsize=10)
def Sw(n: int):
    r'''
        Swap q-bits
    
        Examples::

            >>> compare(Sw(1), eye(2))
            True
            >>> Sw(2)
            array([[1.+0.j, 0.+0.j, 0.+0.j, 0.+0.j],
                   [0.+0.j, 0.+0.j, 1.+0.j, 0.+0.j],
                   [0.+0.j, 1.+0.j, 0.+0.j, 0.+0.j],
                   [0.+0.j, 0.+0.j, 0.+0.j, 1.+0.j]])
    '''
    result = eye(2**n, dtype=cdouble)
    for i,t in enumerate(product([0], *((n-1)*[[0,1]]))):
        v = sum(2**j * e for (j,e) in enumerate(t))
        if v != i: # non-symmetric number
            result[[i,v]] = result[[v,i]] # swapping rows i <-> v

    return result.transpose()

BitPlus = PauliX #: alias for the PauliX 

# Methods to create quantum gates
@lru_cache(maxsize=10)
def EntangledState(n: int, dtype=cdouble):
    r'''Created the entangled state for `n` different states.'''
    return (1/sqrt(n))*ones((n,), dtype=dtype)

Psi = EntangledState #: alias for EntangledState

def PermuteBits(permutation: Sequence[int]):
    r'''
        Gate that permutes the q-bits in order.

        If the given permutation is `(\sigma_0,\ldots,\sigma_{n-1})`, then the quantum circuit will 
        move to `i`-th position the `\sigma_i` q-bit of the input.

        Examples::

            >>> PermuteBits([2,1,0]) # inverting the order
            array([[1.+0.j, 0.+0.j, 0.+0.j, 0.+0.j, 0.+0.j, 0.+0.j, 0.+0.j, 0.+0.j],
                   [0.+0.j, 0.+0.j, 0.+0.j, 0.+0.j, 1.+0.j, 0.+0.j, 0.+0.j, 0.+0.j],
                   [0.+0.j, 0.+0.j, 1.+0.j, 0.+0.j, 0.+0.j, 0.+0.j, 0.+0.j, 0.+0.j],
                   [0.+0.j, 0.+0.j, 0.+0.j, 0.+0.j, 0.+0.j, 0.+0.j, 1.+0.j, 0.+0.j],
                   [0.+0.j, 1.+0.j, 0.+0.j, 0.+0.j, 0.+0.j, 0.+0.j, 0.+0.j, 0.+0.j],
                   [0.+0.j, 0.+0.j, 0.+0.j, 0.+0.j, 0.+0.j, 1.+0.j, 0.+0.j, 0.+0.j],
                   [0.+0.j, 0.+0.j, 0.+0.j, 1.+0.j, 0.+0.j, 0.+0.j, 0.+0.j, 0.+0.j],
                   [0.+0.j, 0.+0.j, 0.+0.j, 0.+0.j, 0.+0.j, 0.+0.j, 0.+0.j, 1.+0.j]])

        This is exactly the same as the ``Sw`` gate::

            >>> compare(PermuteBits([2,1,0]), Sw(3))
            True

        However, this gate allows to move q-bits easier::

            >>> PermuteBits([2,0,1]) # moving (b_0,b_1,b_2) -> (b_2,b_0,b_1)
            array([[1.+0.j, 0.+0.j, 0.+0.j, 0.+0.j, 0.+0.j, 0.+0.j, 0.+0.j, 0.+0.j],
                   [0.+0.j, 0.+0.j, 1.+0.j, 0.+0.j, 0.+0.j, 0.+0.j, 0.+0.j, 0.+0.j],
                   [0.+0.j, 0.+0.j, 0.+0.j, 0.+0.j, 1.+0.j, 0.+0.j, 0.+0.j, 0.+0.j],
                   [0.+0.j, 0.+0.j, 0.+0.j, 0.+0.j, 0.+0.j, 0.+0.j, 1.+0.j, 0.+0.j],
                   [0.+0.j, 1.+0.j, 0.+0.j, 0.+0.j, 0.+0.j, 0.+0.j, 0.+0.j, 0.+0.j],
                   [0.+0.j, 0.+0.j, 0.+0.j, 1.+0.j, 0.+0.j, 0.+0.j, 0.+0.j, 0.+0.j],
                   [0.+0.j, 0.+0.j, 0.+0.j, 0.+0.j, 0.+0.j, 1.+0.j, 0.+0.j, 0.+0.j],
                   [0.+0.j, 0.+0.j, 0.+0.j, 0.+0.j, 0.+0.j, 0.+0.j, 0.+0.j, 1.+0.j]])
            >>> from numpy.linalg import matrix_power
            >>> compare(matrix_power(PermuteBits([2,0,1]),3), eye(2**3))
            True


    '''
    if any(i not in permutation for i in range(len(permutation))):
        raise TypeError("The given list is not a permutation")
    
    n = len(permutation); size = 2**n
    result = zeros((size,size), dtype=cdouble)
    def canonical(size, ind, dtype=cdouble): 
        out = zeros(size, dtype=dtype)
        out[ind] = 1
        return out

    for (k, bits) in enumerate(product([0,1], repeat=n)):
        permuted_value = sum(2**(n-1-i) * bits[permutation[i]] for i in range(n))
        result[:,k] = canonical(size,permuted_value)

    return result

def ApplyWithControl(U, src: int|Sequence[int], dst: int|Sequence[int], tot: int):
    r'''
        Applies to the ``dst`` q-bit the gate ``U`` controlled by the q-bit ``src``
    '''
    src = [src] if isinstance(src, int) else src
    dst = [dst] if isinstance(dst, int) else dst

    if any(bit < 0 or bit >= tot for bit in chain(src, dst)):
        raise ValueError(f"The control and target q-bit must be between 0 and {tot-1}")
    if U.shape != (2**len(dst),2**len(dst)):
        raise TypeError("The number of goal q-bits must match the size of the given gate")
    if any(bit in dst for bit in src):
        raise ValueError("The control and the target can not intersect")
    
    involved = src + dst
    permutation = [i for i in range(tot) if i not in involved] + src + dst
    inverse_permutation = [permutation.index(i) for i in range(tot)]

    first = PermuteBits(permutation)
    inner = kron(eye(2**(tot-len(src)-len(dst))), ControlledGate(U, len(src)))
    last = PermuteBits(inverse_permutation)

    return matmul(last, matmul(inner, first))
            
def ControlledGate(U, n: int=1):
    r'''
        Building the controlled gate with `n` q-bits.

        A controlled gate applies a given gate `U` if a set of `q`-bits are all 1. If not, the controlled q-bits
        stays the same. The q-bits used for controlling do not change through the Controlled Gate.

        More info:

        * :wiki:`Controlled_NOT_gate`
        * :wiki:`Quantum_logic_gate`

        Input:

        * ``U``: unitary matrix that define a quantum gate.
        * ``n``: number of controlling q-bits. They will be add to the beginning of the string of q-bits.

        Output:

        The unitary matrix that defines the corresponding controlled gate of `U` using `n` controlling q-bits.

        Example::

            >>> from clue.qiskit import *
            >>> ControlledGate(PauliX)
            array([[1.+0.j, 0.+0.j, 0.+0.j, 0.+0.j],
                   [0.+0.j, 1.+0.j, 0.+0.j, 0.+0.j],
                   [0.+0.j, 0.+0.j, 0.+0.j, 1.+0.j],
                   [0.+0.j, 0.+0.j, 1.+0.j, 0.+0.j]])
            >>> ControlledGate(PauliX, 2)
            array([[1.+0.j, 0.+0.j, 0.+0.j, 0.+0.j, 0.+0.j, 0.+0.j, 0.+0.j, 0.+0.j],
                   [0.+0.j, 1.+0.j, 0.+0.j, 0.+0.j, 0.+0.j, 0.+0.j, 0.+0.j, 0.+0.j],
                   [0.+0.j, 0.+0.j, 1.+0.j, 0.+0.j, 0.+0.j, 0.+0.j, 0.+0.j, 0.+0.j],
                   [0.+0.j, 0.+0.j, 0.+0.j, 1.+0.j, 0.+0.j, 0.+0.j, 0.+0.j, 0.+0.j],
                   [0.+0.j, 0.+0.j, 0.+0.j, 0.+0.j, 1.+0.j, 0.+0.j, 0.+0.j, 0.+0.j],
                   [0.+0.j, 0.+0.j, 0.+0.j, 0.+0.j, 0.+0.j, 1.+0.j, 0.+0.j, 0.+0.j],
                   [0.+0.j, 0.+0.j, 0.+0.j, 0.+0.j, 0.+0.j, 0.+0.j, 0.+0.j, 1.+0.j],
                   [0.+0.j, 0.+0.j, 0.+0.j, 0.+0.j, 0.+0.j, 0.+0.j, 1.+0.j, 0.+0.j]])
    '''
    size = U.shape
<<<<<<< HEAD
    identity_block = eye((2**n - 1)* size[0])
=======
    if 2**int(log2(size[0])) != size[0]:
        raise TypeError("The controlled gate does not apply to q-bits but to other type of states")
    nbits = n + int(log2(size[0]))
    identity_block = eye(2**nbits - (size[0]))
>>>>>>> c9d66438
    return block([[identity_block, zeros((identity_block.shape[0], size[1]))], [zeros((size[0], identity_block.shape[1])), U]])

def G(f, n):
    r'''
        Method to create the Grover gate.

        This method receives the search function (i.e., a boolean function such that `f(x) = 1` indicates 
        we succeed in our search and `f(x) = 0` means we failed in the search) and the number of q-bits
        for the gate.

        This method creates the unitary matrix that defines the Grover's gate used in the search algorithm.

        Input:

        * ``f``: the boolean function defining the oracle.
        * ``n``: number of q-bits used in the Grover's gate.

        Output:

        Unitary matrix defining the Grover's gate.

        Examples::

            >>> from clue.qiskit import *
            >>> f = lambda p : 0 if p != 1 else 1 # looking number 1
            >>> G(f, 2)
            array([[ 0.5+0.j,  0.5-0.j, -0.5+0.j, -0.5+0.j],
                   [-0.5+0.j, -0.5+0.j, -0.5+0.j, -0.5+0.j],
                   [-0.5+0.j,  0.5-0.j,  0.5+0.j, -0.5+0.j],
                   [-0.5+0.j,  0.5-0.j, -0.5+0.j,  0.5+0.j]])
            >>> f = lambda p : 1 if p != 1 else 0 # looking number 1
            >>> G(f, 2)
            array([[-0.5+0.j, -0.5+0.j,  0.5-0.j,  0.5-0.j],
                   [ 0.5-0.j,  0.5+0.j,  0.5-0.j,  0.5-0.j],
                   [ 0.5-0.j, -0.5+0.j, -0.5+0.j,  0.5-0.j],
                   [ 0.5-0.j, -0.5+0.j,  0.5-0.j, -0.5+0.j]])
            
    '''
    N = 2**n
    psi = Psi(N)

    M = eye(N) - 2*outer(psi,psi)
    f = array([(-1)**f(x) for x in range(N)], dtype=cdouble)
    return M*f

@lru_cache(maxsize=256)
def U(x,N):
    r'''
        Method to create the operator "multiplication by `x`".

        This method creates the unitary matrix that represents the operation

        .. MATH::

            f(y) = xy (mod N)

        for given values of `x` and `N`. This operation is performed using `L` q-bits where 
        `L` is the minimal value such that `N < 2^L`. The values between `N` and `2^L` are
        not changed by this gate.

        Input:

        * ``x``: number we are going to multiply in this gate.
        * ``N``: Value we are taking the final modulo.

        Output:

        Unitary matrix that represent the multiplication by `x` module `N`.

        Examples::

            >>> from clue.qiskit import *
            >>> U(2, 4)
            array([[1.+0.j, 0.+0.j, 1.+0.j, 0.+0.j],
                   [0.+0.j, 0.+0.j, 0.+0.j, 0.+0.j],
                   [0.+0.j, 1.+0.j, 0.+0.j, 1.+0.j],
                   [0.+0.j, 0.+0.j, 0.+0.j, 0.+0.j]])
            >>> U(3, 4)
            array([[1.+0.j, 0.+0.j, 0.+0.j, 0.+0.j],
                   [0.+0.j, 0.+0.j, 0.+0.j, 1.+0.j],
                   [0.+0.j, 0.+0.j, 1.+0.j, 0.+0.j],
                   [0.+0.j, 1.+0.j, 0.+0.j, 0.+0.j]])
    '''
    if x < 2 or x >= N:
        raise TypeError(f"The defining {x=} must be in the range 2,...,{N}")
    L = ceil(log2(N))
    f = [(x*y)%N if y < N else y for y in range(2**L)]
    U = array([[0 if j != f[i] else 1 for j in range(2**L)] for i in range(2**L)], dtype=cdouble).transpose()

    return U

@lru_cache(maxsize=10)
def base_Fourier(n: int):
    r'''
        Method to create the quantum gate for QFT.
        
        It follows the representation of the circuit in page 219 of the Nielsen-Chuang book.
    '''
    if n == 1:
        return Hadamard
    else:
        size = 2**n

        # We create the first gates
        first = kron(Hadamard, eye(size//2, dtype=cdouble))
        for i in range(2, n+1):
            first = matmul(ApplyWithControl(Rot(i), i-1, 0, n), first)

        # We then apply the base Fourier of one less q-bits
        last = kron(eye(2, dtype=cdouble), base_Fourier(n-1)) # adding one extra bit to previous unswept Fourier

        return matmul(last,first)
    
@lru_cache(maxsize=10)
def FourierTransform(n: int):
    r'''
        Method to create the quantum gate for QFT.
        
        It follows the representation of the circuit in page 219 of the Nielsen-Chuang book.
    '''
    return matmul(Sw(n), base_Fourier(n))
    
@lru_cache(maxsize=10)
def FourierTransform_direct(n: int):
    from numpy import vander
    size = 2**n
    roots_of_unity = exp(2j*pi/(size) * arange(size))
    return (1/sqrt(size)) * vander(roots_of_unity, increasing=True)

def K(U):
    r'''Method to create the Kitaev gate for phase estimation with 1 q-bit'''
    return matmul(kron(Hadamard, eye(U.shape[0])), matmul(ControlledGate(U), kron(Hadamard, eye(U.shape[0]))))

def PhaseEstimation(U, n):
    r'''Get Phase Estimation circuit with `n` q-bits as estimation'''
    if 2**(int(log2(U.shape[0]))) != U.shape[0]:
        raise TypeError("The given gate do not apply to the base case of q-bits.")
    nbits_U = int(log2(U.shape[0]))
    tot_bits = n + nbits_U

    to_apply = [kron(reduce(lambda p,q: kron(p,q), n*[Hadamard]), eye(U.shape[0]))]
    Us = [matrix_power(U, 2**i) for i in range(n)]
    to_apply.extend([ApplyWithControl(Us[i], n-1-i, [n+i for i in range(nbits_U)], tot_bits) for i in range(n)])

    to_apply.append(kron(inv(FourierTransform_direct(n)), eye(U.shape[0]))) # adding the inverse of fourier at the end

    # we now apply all matrices in inverse order
    return reduce(lambda p,q: matmul(q,p), to_apply)
    

<|MERGE_RESOLUTION|>--- conflicted
+++ resolved
@@ -276,14 +276,7 @@
                    [0.+0.j, 0.+0.j, 0.+0.j, 0.+0.j, 0.+0.j, 0.+0.j, 1.+0.j, 0.+0.j]])
     '''
     size = U.shape
-<<<<<<< HEAD
     identity_block = eye((2**n - 1)* size[0])
-=======
-    if 2**int(log2(size[0])) != size[0]:
-        raise TypeError("The controlled gate does not apply to q-bits but to other type of states")
-    nbits = n + int(log2(size[0]))
-    identity_block = eye(2**nbits - (size[0]))
->>>>>>> c9d66438
     return block([[identity_block, zeros((identity_block.shape[0], size[1]))], [zeros((size[0], identity_block.shape[1])), U]])
 
 def G(f, n):
