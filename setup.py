## -*- encoding: utf-8 -*-
from setuptools import setup
from codecs import open # To open the README file with proper encoding

# Get information from separate files (README, VERSION)
def readfile(filename):
    with open(filename,  encoding='utf-8') as f:
        return f.read()
    
def requirements():
    with open("./requirements.txt", "r", encoding='utf-8') as f:
        return f.readlines()

setup(
    name = "CLUE",
    version = "1.7.1", # the VERSION file is shared with the documentation  ## readfile("VERSION").strip(),
    description='Constrained LUmping for differential Equations',
    # long_description = readfile("README.txt"), # get the long description from the README
    # For a Markdown README replace the above line by the following two lines:
    long_description = readfile("README.md"),
    long_description_content_type="text/markdown",
    url='https://github.com/clue-developers/CLUE',
<<<<<<< HEAD
    author = "Gleb Pogudin + Antonio Jiménez-Pastor",
=======
    author = "CLUE Developers (Gleb Pogudin and Antonio Jiménez-Pastor)",
>>>>>>> c28ec161
    author_email = "gleb.pogudin@polytechnique.edu",
    license = "GPLv3+", # See LICENSE file
    classifiers=[
      # How mature is this project? Common values are
      #   3 - Alpha
      #   4 - Beta
      #   5 - Production/Stable
      'Development Status :: 4 - Beta',
      'Intended Audience :: Science/Research',
      'Topic :: Software Development :: Build Tools',
      'Topic :: Scientific/Engineering :: Mathematics',
      'License :: OSI Approved :: GNU General Public License v3 or later (GPLv3+)',
      'Programming Language :: Python :: 3.10',
    ], # classifiers list: https://pypi.python.org/pypi?%3Aaction=list_classifiers
    keywords = "lumping differential system",
    packages =  ["clue"],
    setup_requires   = [],
    install_requires = requirements(),
    extras_require = {"lint": ["pylint", "black"], "test": ["pytest"], "dev": ["pylint", "black", "pytest"]},
)
    <|MERGE_RESOLUTION|>--- conflicted
+++ resolved
@@ -20,11 +20,7 @@
     long_description = readfile("README.md"),
     long_description_content_type="text/markdown",
     url='https://github.com/clue-developers/CLUE',
-<<<<<<< HEAD
-    author = "Gleb Pogudin + Antonio Jiménez-Pastor",
-=======
     author = "CLUE Developers (Gleb Pogudin and Antonio Jiménez-Pastor)",
->>>>>>> c28ec161
     author_email = "gleb.pogudin@polytechnique.edu",
     license = "GPLv3+", # See LICENSE file
     classifiers=[
